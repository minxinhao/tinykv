// Copyright 2015 The etcd Authors
//
// Licensed under the Apache License, Version 2.0 (the "License");
// you may not use this file except in compliance with the License.
// You may obtain a copy of the License at
//
//     http://www.apache.org/licenses/LICENSE-2.0
//
// Unless required by applicable law or agreed to in writing, software
// distributed under the License is distributed on an "AS IS" BASIS,
// WITHOUT WARRANTIES OR CONDITIONS OF ANY KIND, either express or implied.
// See the License for the specific language governing permissions and
// limitations under the License.

package raft

import (
	"errors"

	"github.com/pingcap-incubator/tinykv/log"
	pb "github.com/pingcap-incubator/tinykv/proto/pkg/eraftpb"
)

// RaftLog manage the log entries, its struct look like:
//
<<<<<<< HEAD
//  snapshot.....first.....applied....committed....stabled.....last
//  --------------------------------------------------------------|
//                                  log entries
//	Why isn't first just behind truntated?
=======
//  snapshot/first.....applied....committed....stabled.....last
//  --------|------------------------------------------------|
//                            log entries
>>>>>>> 7b20228e
//
// for simplify the RaftLog implement should manage all log entries
// that not truncated
type RaftLog struct {
	// storage contains all stable entries since the last snapshot.
	storage Storage

	// committed is the highest log position that is known to be in
	// stable storage on a quorum of nodes.
	committed uint64

	// applied is the highest log position that the application has
	// been instructed to apply to its state machine.
	// Invariant: applied <= committed
	applied uint64

	// log entries with index <= stabled are stabled to storage
	// Not very understanding the meaning of stable here
	// What is the relationship between stabled and commited?
	// I thought snapshot was only aimed at logs that were already commited.
	stabled uint64

	// all entries that have not yet compact.
	entries []pb.Entry

	// the incoming unstable snapshot, if any.
	// (Used in 2C)
	pendingSnapshot *pb.Snapshot

	// Your Data Here (2A).
	snapLastTerm  uint64
	snapLastIndex uint64
}

func (l *RaftLog) snapshot() (pb.Snapshot, error) {
	if l.pendingSnapshot != nil {
		return *l.pendingSnapshot, nil
	}
	return l.storage.Snapshot()
}

// newLog returns log using the given storage. It recovers the log
// to the state that it just commits and applies the latest snapshot.
// I think here should be some more tips for the conversion of storage and RaftLog
// mainly for the descriptions of firstIndex and LastIndex of storage can be associated with RaftLog.
func newLog(storage Storage) *RaftLog {
	// Your Code Here (2A).
	if storage == nil {
		panic(errors.New("storage cannot be nil"))
	}
	raftLog := &RaftLog{
		storage: storage,
	}

	firIndex, err := storage.FirstIndex()
	if err != nil {
		panic(err)
	}
	raftLog.committed = firIndex - 1
	raftLog.applied = firIndex - 1

	snapLastTerm, err := storage.Term(firIndex - 1)
	if err != nil {
		panic(err)
	}
	raftLog.snapLastTerm = snapLastTerm
	raftLog.snapLastIndex = firIndex - 1

	lastIndex, err := storage.LastIndex()
	if err != nil {
		panic(err)
	}
	raftLog.stabled = lastIndex

	entries, err := storage.Entries(firIndex, lastIndex+1)
	if err != nil {
		panic(err)
	}
	raftLog.entries = entries

	return raftLog
}

// We need to compact the log entries in some point of time like
// storage compact stabled log entries prevent the log entries
// grow unlimitedly in memory
func (l *RaftLog) maybeCompact() {
	// Your Code Here (2C).
}

// unstableEntries return all the unstable entries
func (l *RaftLog) unstableEntries() []pb.Entry {
	// Your Code Here (2A).
	if int(l.stabled-l.snapLastIndex) > len(l.entries) {
		return nil
	}

	return l.entries[l.stabled-l.snapLastIndex:]
}

// nextEnts returns all the committed but not applied entries
func (l *RaftLog) nextEnts() (ents []pb.Entry) {
	// Your Code Here (2A).
	firIndex := max(l.applied+1, l.FirstIndex())
	if firIndex >= l.committed+1 || firIndex < l.FirstIndex() || l.committed > l.LastIndex() || len(l.entries) == 0 {
		return nil
	}
	return l.entries[firIndex-l.snapLastIndex-1 : l.committed+1-l.snapLastIndex-1]
}

func (l *RaftLog) FirstIndex() uint64 {
	if len(l.entries) != 0 {
		return l.entries[0].Index
	}
	if l.pendingSnapshot != nil {
		return l.pendingSnapshot.Metadata.Index
	}
	return l.snapLastIndex
}

// LastIndex return the last index of the lon entries
func (l *RaftLog) LastIndex() uint64 {
	// Your Code Here (2A).
	if len(l.entries) != 0 {
		return l.entries[len(l.entries)-1].Index
	}
	if l.pendingSnapshot != nil {
		return l.pendingSnapshot.Metadata.Index
	}
	return l.snapLastIndex
}

func (l *RaftLog) LastTerm() uint64 {
	term, err := l.Term(l.LastIndex())
	if err != nil {
		panic(err)
	}
	return term
}

// Term return the term of the entry in the given index
func (l *RaftLog) Term(i uint64) (uint64, error) {
	// Your Code Here (2A).

	if i == l.snapLastIndex {
		return l.snapLastTerm, nil
	}

	if i < l.snapLastIndex {
		return 0, ErrCompacted
	}
	if len(l.entries) == 0 {
		return 0, ErrCompacted
	}

	if i > l.LastIndex() {
		return 0, ErrUnavailable
	}
	return l.entries[i-l.FirstIndex()].Term, nil
}

func (l *RaftLog) slice(lo, hi uint64) ([]pb.Entry, error) {
	if lo > hi {
		panic(errors.New("Lo exceeds Hi"))
	}
	fi := l.FirstIndex()
	if lo < fi {
		return nil, ErrCompacted
	}

	if hi > l.LastIndex()+1 {
		log.Panicf("slice[%d,%d) out of bound [%d,%d]", lo, hi, fi, l.LastIndex())
	}

	return l.entries[lo-l.snapLastIndex : hi-l.snapLastIndex], nil
}

func (l *RaftLog) matchForTerm(index, term uint64) bool {
	matchFlag := false
	if logTerm, err := l.Term(index); err == nil {
		matchFlag = (logTerm == term)
	}
	return matchFlag
}

func (l *RaftLog) greaterForTerm(index, term uint64) bool {
	greaterFlag := false
	if logTerm, err := l.Term(index); err == nil {
		greaterFlag = (logTerm < term)
	} else {
		greaterFlag = false
	}
	return greaterFlag
}

func (l *RaftLog) matchEntries(ents []pb.Entry) uint64 {
	for _, entry := range ents {
		if !l.matchForTerm(entry.Index, entry.Term) {
			return entry.Index
		}
	}
	return 0
}

func (l *RaftLog) AppendEntries(ents []pb.Entry) uint64 {
	if len(ents) == 0 {
		return l.LastIndex()
	}
	if after := ents[0].Index - 1; after < l.committed {
		panic(errors.New("Appending entries that have been commiteted!"))
	}
	after := ents[0].Index
	if after == l.LastIndex()+1 {
		// fmt.Println("Append Entries consectively")
		l.entries = append(l.entries, ents...)
		return l.LastIndex()
	}
	// fmt.Println("Append Entries replaced prev entries")

	if after-1 < l.stabled {
		l.stabled = after - 1
	}
	l.entries = append([]pb.Entry{}, l.entries[:after-l.snapLastIndex-1]...)
	l.entries = append(l.entries, ents...)
	l.maybeCompact()
	return l.LastIndex()
}

func (l *RaftLog) Append(index, term, committed uint64, entries ...pb.Entry) (last_index uint64, ok bool) {
	if l.matchForTerm(index, term) {
		last_index = index + uint64(len(entries))
		confilict_index := l.matchEntries(entries)
		// fmt.Println("confilict_index ", confilict_index, " l.committed ", l.committed)
		switch {
		case confilict_index == 0:

		case confilict_index <= l.committed:
		default:
			offset := index + 1
			l.AppendEntries(entries[confilict_index-offset:])
		}
		commit_index := min(committed, last_index)
		if l.committed < commit_index {
			l.committed = commit_index
		}
		return last_index, true
	}
	return 0, false
}

func (l *RaftLog) Commit(index, term uint64) bool {
	if index > l.committed && l.matchForTerm(index, term) {
		if l.LastIndex() < index {
			panic(errors.New("Commit unexist entry"))
		}
		l.committed = index
		return true
	}
	return false
}

func (l *RaftLog) Applied(index uint64) {
	if index == 0 {
		return
	}
	if l.committed < index || index < l.applied {
		panic(errors.New("Apply invalid entry"))
	}
	l.applied = index
}

func (l *RaftLog) Stabled(index, term uint64) {
	if l.matchForTerm(index, term) && l.stabled < index {
		l.stabled = index
	}
}

func (l *RaftLog) StableSnap(index uint64) {
	if l.pendingSnapshot != nil && l.pendingSnapshot.Metadata.Index == index {
		l.pendingSnapshot = nil
	}
}<|MERGE_RESOLUTION|>--- conflicted
+++ resolved
@@ -23,16 +23,9 @@
 
 // RaftLog manage the log entries, its struct look like:
 //
-<<<<<<< HEAD
-//  snapshot.....first.....applied....committed....stabled.....last
-//  --------------------------------------------------------------|
-//                                  log entries
-//	Why isn't first just behind truntated?
-=======
 //  snapshot/first.....applied....committed....stabled.....last
 //  --------|------------------------------------------------|
 //                            log entries
->>>>>>> 7b20228e
 //
 // for simplify the RaftLog implement should manage all log entries
 // that not truncated
