--- conflicted
+++ resolved
@@ -346,7 +346,6 @@
 // becomeLeader transform this peer's state to leader
 func (r *Raft) becomeLeader() {
 	// Your Code Here (2A).
-<<<<<<< HEAD
 	fmt.Println("Become Leader ", r.id)
 	r.fresh()
 	r.Lead = r.id
@@ -380,9 +379,6 @@
 	sort.Sort(matchIndexs)
 	max_consist_index := matchIndexs[len(matchIndexs)-r.VoteThreshold()]
 	r.RaftLog.Commit(max_consist_index, r.Term)
-=======
-	// NOTE: Leader should propose a noop entry on its term
->>>>>>> 320272129d3dcafb6b96ef122dfe6222b6fa3c84
 }
 
 // Step the entrance of handle message, see `MessageType`
@@ -740,7 +736,6 @@
 // handleSnapshot handle Snapshot RPC request
 func (r *Raft) handleSnapshot(m pb.Message) {
 	// Your Code Here (2C).
-<<<<<<< HEAD
 	storeFlag := true
 	s := *m.Snapshot
 	if s.Metadata.Index <= r.RaftLog.committed {
@@ -754,31 +749,6 @@
 	r.RaftLog.restore(s)
 	r.Prs = make(map[uint64]*Progress)
 
-=======
-	s := *m.Snapshot
-	applyflag := true
-	if s.Metadata.Index <= r.RaftLog.committed {
-		applyflag = false
-	}
-	if r.RaftLog.matchForTerm(s.Metadata.Index, s.Metadata.Term) {
-		if r.RaftLog.committed < s.Metadata.Index {
-			if r.RaftLog.LastIndex() < s.Metadata.Index {
-				// fmt.Println("s.Metadata.Index ", s.Metadata.Index, "excceed LastIndex ", r.RaftLog.LastIndex())
-				panic("s.Metadata.Index excceed LastIndex ")
-			}
-			r.RaftLog.committed = s.Metadata.Index
-		}
-		applyflag = false
-	}
-	r.RaftLog.committed = s.Metadata.Index
-	r.RaftLog.entries = nil
-	r.RaftLog.stabled = s.Metadata.Index
-	r.RaftLog.snapLastIndex = s.Metadata.Index
-	r.RaftLog.snapLastTerm = s.Metadata.Term
-	r.RaftLog.pendingSnapshot = &s
-
-	r.Prs = make(map[uint64]*Progress)
->>>>>>> eca1f392
 	for _, n := range s.Metadata.ConfState.Nodes {
 		match, next := uint64(0), r.RaftLog.LastIndex()+1
 		if n == r.id {
@@ -787,11 +757,7 @@
 		r.Prs[n] = &Progress{Next: next, Match: match}
 	}
 
-<<<<<<< HEAD
 	if storeFlag {
-=======
-	if applyflag {
->>>>>>> eca1f392
 		r.send(pb.Message{To: m.From, MsgType: pb.MessageType_MsgAppendResponse, Index: r.RaftLog.LastIndex()})
 	} else {
 		r.send(pb.Message{To: m.From, MsgType: pb.MessageType_MsgAppendResponse, Index: r.RaftLog.committed})
